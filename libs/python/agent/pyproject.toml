--- conflicted
+++ resolved
@@ -91,13 +91,9 @@
     # cli requirements
     "yaspin>=3.1.0",
     # hud requirements
-<<<<<<< HEAD
-    "hud-python==0.4.26",
+    "hud-python==0.4.52",
     # gemini requirements
     "google-genai>=1.41.0",
-=======
-    "hud-python==0.4.52",
->>>>>>> c3de071b
 ]
 
 [tool.uv]
