--- conflicted
+++ resolved
@@ -51,15 +51,9 @@
 
 **Need to automate desktop tasks? Launch the Computer-Use Agent UI with a single command.**
 
-<<<<<<< HEAD
-### Option 1: Fully-managed install (recommended)
-
-*I want to be totally guided in the process*
-=======
 ### Option 1: Fully-managed install with Docker (recommended)
 
 *Docker-based guided install for quick use*
->>>>>>> aa691c5f
 
 **macOS/Linux/Windows (via WSL):**
 
@@ -68,34 +62,6 @@
 /bin/bash -c "$(curl -fsSL https://raw.githubusercontent.com/trycua/cua/main/scripts/playground-docker.sh)"
 ```
 
-<<<<<<< HEAD
-This script will:
-
-- Ask if you want to use local VMs or C/ua Cloud Containers
-- Install necessary dependencies (Lume CLI for local VMs)
-- Download VM images if needed
-- Install Python packages
-- Launch the Computer-Use Agent UI
-
-### Option 2: Key manual steps
-
-<details>
-<summary>If you are skeptical running one-install scripts</summary>
-
-**For C/ua Agent UI (any system, cloud VMs only):**
-
-```bash
-# Requires Python 3.11+ and C/ua API key
-pip install -U "cua-computer[all]" "cua-agent[all]"
-python -m agent.ui.gradio.app
-```
-
-**For Local macOS/Linux VMs (Apple Silicon only):**
-
-```bash
-# 1. Install Lume CLI
-/bin/bash -c "$(curl -fsSL https://raw.githubusercontent.com/trycua/cua/main/libs/lume/scripts/install.sh)"
-=======
 This script will guide you through setup using Docker containers and launch the Computer-Use Agent UI.
 
 ---
@@ -103,7 +69,6 @@
 ### Option 2: [Dev Container](./.devcontainer/README.md)
 
 *Best for contributors and development*
->>>>>>> aa691c5f
 
 This repository includes a [Dev Container](./.devcontainer/README.md) configuration that simplifies setup to a few steps:
 
@@ -131,24 +96,6 @@
 python -m agent.ui # Start the agent UI
 ```
 
-<<<<<<< HEAD
-</details>
-
----
-
-*How it works: Computer module provides secure desktops (Lume CLI locally, [C/ua Cloud Containers](https://trycua.com) remotely), Agent module provides local/API agents with OpenAI AgentResponse format and [trajectory tracing](https://trycua.com/trajectory-viewer).*
-
-### Supported [Agent Loops](https://github.com/trycua/cua/blob/main/libs/agent/README.md#agent-loops)
-
-- [UITARS-1.5](https://github.com/trycua/cua/blob/main/libs/agent/README.md#agent-loops) - Run locally on Apple Silicon with MLX, or use cloud providers
-- [OpenAI CUA](https://github.com/trycua/cua/blob/main/libs/agent/README.md#agent-loops) - Use OpenAI's Computer-Use Preview model
-- [Anthropic CUA](https://github.com/trycua/cua/blob/main/libs/agent/README.md#agent-loops) - Use Anthropic's Computer-Use capabilities
-- [OmniParser-v2.0](https://github.com/trycua/cua/blob/main/libs/agent/README.md#agent-loops) - Control UI with [Set-of-Marks prompting](https://som-gpt4v.github.io/) using any vision model
-
-# 💻 Developer Guide
-
-Follow these steps to use C/ua in your own code. See [Developer Guide](https://docs.trycua.com/home/developer-guide) for building from source.
-=======
 Or check out the [Usage Guide](#-usage-guide) to learn how to use our Python SDK in your own code.
 
 ---
@@ -170,7 +117,6 @@
 # 🐍 Usage Guide
 
 Follow these steps to use C/ua in your own Python code. See [Developer Guide](./docs/Developer-Guide.md) for building from source.
->>>>>>> aa691c5f
 
 ### Step 1: Install Lume CLI
 
